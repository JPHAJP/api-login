--- conflicted
+++ resolved
@@ -1,10 +1,6 @@
 import os
 import re
 import ipaddress
-<<<<<<< HEAD
-from urllib.parse import urlparse
-=======
->>>>>>> 1ac8d710
 from datetime import timedelta, datetime
 from email_validator import validate_email, EmailNotValidError
 from functools import wraps
@@ -28,28 +24,6 @@
 app = Flask(__name__)
 
 # Configuración CORS
-<<<<<<< HEAD
-# Lista de orígenes permitidos (IP explícitas con esquema)
-_EXPLICIT_ORIGINS = [
-    'http://localhost:3000', 'http://localhost:5173', 'http://127.0.0.1:3000', 'http://127.0.0.1:5173',
-    'http://44.226.145.213', 'https://44.226.145.213',
-    'http://54.187.200.255', 'https://54.187.200.255',
-    'http://34.213.214.55', 'https://34.213.214.55',
-    'http://35.164.95.156', 'https://35.164.95.156',
-    'http://44.230.95.183', 'https://44.230.95.183',
-    'http://44.229.200.200', 'https://44.229.200.200', 'https://login-proyect-umber.vercel.app/'
-]
-
-# Redes CIDR que aceptamos (se comprobará contra la IP del origen)
-_ALLOWED_CIDRS = [
-    '74.220.48.0/24',
-    '74.220.56.0/24'
-]
-
-CORS(app,
-     origins=_EXPLICIT_ORIGINS,
-     allow_headers=['Content-Type', 'Authorization'],
-=======
 allowed_origins = [
     # Desarrollo local
     'http://localhost:3000', 
@@ -76,23 +50,10 @@
 CORS(app, 
      origins=allowed_origins,
      allow_headers=['Content-Type', 'Authorization', 'X-Requested-With'],
->>>>>>> 1ac8d710
      methods=['GET', 'POST', 'PUT', 'DELETE', 'OPTIONS'],
      supports_credentials=True
 )
 
-<<<<<<< HEAD
-
-def _origin_allowed(origin: str) -> bool:
-    """Verifica si el origin (URL) está permitido por IP explícita o por CIDR.
-
-    - Extrae el host del origin
-    - Si el host es una IP exacta permitida devuelve True
-    - Si la IP cae dentro de un CIDR permitido devuelve True
-    """
-    if not origin:
-        return False
-=======
 # Redes CIDR adicionales permitidas
 allowed_cidrs = [
     '74.220.48.0/24',
@@ -104,46 +65,11 @@
     if not origin:
         return False
     
->>>>>>> 1ac8d710
     try:
         parsed = urlparse(origin)
         host = parsed.hostname
         if not host:
             return False
-<<<<<<< HEAD
-
-        # Comprueba coincidencia explícita (sin esquema)
-        if origin in _EXPLICIT_ORIGINS:
-            return True
-
-        # Intentar interpretar host como IP y comprobar CIDRs
-        try:
-            ip = ipaddress.ip_address(host)
-            for cidr in _ALLOWED_CIDRS:
-                if ip in ipaddress.ip_network(cidr):
-                    return True
-        except ValueError:
-            # host no es una IP; no soportado en CIDR
-            return False
-    except Exception:
-        return False
-    return False
-
-
-@app.after_request
-def _dynamic_cors(response):
-    """Añade encabezados CORS dinámicos basados en el Origin de la petición.
-
-    Esto permite aceptar orígenes que pertenezcan a las CIDR listadas.
-    """
-    origin = request.headers.get('Origin')
-    if origin and _origin_allowed(origin):
-        response.headers['Access-Control-Allow-Origin'] = origin
-        response.headers['Vary'] = 'Origin'
-        response.headers['Access-Control-Allow-Credentials'] = 'true'
-        response.headers['Access-Control-Allow-Headers'] = 'Content-Type, Authorization'
-        response.headers['Access-Control-Allow-Methods'] = 'GET, POST, PUT, DELETE, OPTIONS'
-=======
         
         # Verificar si es una IP y está en las redes CIDR
         try:
@@ -171,7 +97,6 @@
         response.headers['Access-Control-Allow-Headers'] = 'Content-Type, Authorization, X-Requested-With'
         response.headers['Access-Control-Allow-Methods'] = 'GET, POST, PUT, DELETE, OPTIONS'
     
->>>>>>> 1ac8d710
     return response
 
 app.config['SQLALCHEMY_DATABASE_URI'] = os.getenv('DATABASE_URL', 'sqlite:///site.db')
